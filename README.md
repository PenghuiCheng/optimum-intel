--- conflicted
+++ resolved
@@ -39,7 +39,6 @@
 from transformers import AutoModelForQuestionAnswering
 from neural_compressor.config import PostTrainingQuantConfig
 from optimum.intel.neural_compressor import INCQuantizer
-
 
 model_name = "distilbert-base-cased-distilled-squad"
 model = AutoModelForQuestionAnswering.from_pretrained(model_name)
@@ -174,62 +173,6 @@
 +optimized_model = OVModelForSequenceClassification.from_pretrained(save_dir)
 ```
 
-<<<<<<< HEAD
-=======
-## Neural Compressor
-
-#### Dynamic quantization:
-
-Here is an example on how to apply dynamic quantization on a DistilBERT fine-tuned on the SQuAD1.0 dataset.
-Note that quantization is currently only supported for CPUs (only CPU backends are available), so we will not be utilizing GPUs / CUDA in this example.
-
-```python
-from datasets import load_dataset
-from transformers import AutoModelForQuestionAnswering, AutoTokenizer, pipeline
-from evaluate import evaluator
-from optimum.intel.neural_compressor import IncOptimizer, IncQuantizationConfig, IncQuantizer
-
-model_id = "distilbert-base-cased-distilled-squad"
-max_eval_samples = 100
-model = AutoModelForQuestionAnswering.from_pretrained(model_id)
-tokenizer = AutoTokenizer.from_pretrained(model_id)
-eval_dataset = load_dataset("squad", split="validation").select(range(max_eval_samples))
-task_evaluator = evaluator("question-answering")
-qa_pipeline = pipeline("question-answering", model=model, tokenizer=tokenizer)
-
-def eval_func(model):
-    qa_pipeline.model = model
-    metrics = task_evaluator.compute(model_or_pipeline=qa_pipeline, data=eval_dataset, metric="squad")
-    return metrics["f1"]
-
-# Load the quantization configuration detailing the quantization we wish to apply
-config_path = "echarlaix/distilbert-base-uncased-finetuned-sst-2-english-int8-dynamic"
-quantization_config = IncQuantizationConfig.from_pretrained(config_path)
-
-# Instantiate our IncQuantizer using the desired configuration and the evaluation function used
-# for the INC accuracy-driven tuning strategy
-quantizer = IncQuantizer(quantization_config, eval_func=eval_func)
-optimizer = IncOptimizer(model, quantizer=quantizer)
-
-# Apply dynamic quantization
-quantized_model = optimizer.fit()
-
-# Save the resulting model and its corresponding configuration in the given directory
-optimizer.save_pretrained("./quantized_model")
-```
-
-To load a quantized model hosted locally or on the 🤗 hub, you can do as follows :
-```python
-from optimum.intel.neural_compressor.quantization import IncQuantizedModelForSequenceClassification
-
-loaded_model_from_hub = IncQuantizedModelForSequenceClassification.from_pretrained(
-    "Intel/distilbert-base-uncased-finetuned-sst-2-english-int8-dynamic"
-)
-```
-
-You can load many more quantized models hosted on the hub under the Intel organization [`here`](https://huggingface.co/Intel).
-
->>>>>>> ff59ca8a
 You can find more examples in the [documentation](https://huggingface.co/docs/optimum/intel/index).
 
 
