--- conflicted
+++ resolved
@@ -17,12 +17,9 @@
 
 import os
 import tempfile
-<<<<<<< HEAD
 import copy
-=======
 
 import unittest
->>>>>>> 8f7d016f
 import evaluate
 import numpy as np
 import torch
@@ -67,7 +64,6 @@
 from optimum.intel.utils.constant import DIFFUSION_WEIGHTS_NAME
 from optimum.onnxruntime import ORTModelForCausalLM, ORTModelForSequenceClassification
 from optimum.pipelines import ORT_SUPPORTED_TASKS
-import unittest
 
 
 os.environ["CUDA_VISIBLE_DEVICES"] = ""
