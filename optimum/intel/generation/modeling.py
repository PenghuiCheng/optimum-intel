#  Copyright 2023 The HuggingFace Team. All rights reserved.
#
#  Licensed under the Apache License, Version 2.0 (the "License");
#  you may not use this file except in compliance with the License.
#  You may obtain a copy of the License at
#
#      http://www.apache.org/licenses/LICENSE-2.0
#
#  Unless required by applicable law or agreed to in writing, software
#  distributed under the License is distributed on an "AS IS" BASIS,
#  WITHOUT WARRANTIES OR CONDITIONS OF ANY KIND, either express or implied.
#  See the License for the specific language governing permissions and
#  limitations under the License.

import inspect
import logging
import os
from pathlib import Path
from tempfile import TemporaryDirectory
from typing import Optional, Tuple, Union

import torch
from huggingface_hub import hf_hub_download
from transformers import AutoConfig, AutoModelForCausalLM, PretrainedConfig, PreTrainedModel
from transformers.modeling_outputs import CausalLMOutputWithPast
from transformers.utils import is_ipex_available, WEIGHTS_NAME
from optimum.exporters import TasksManager
from optimum.modeling_base import OptimizedModel
from optimum.utils import NormalizedConfigManager

from ..utils.constant import _TASK_ALIASES
from ..utils.import_utils import is_torch_version, is_transformers_version
from ..utils.modeling_utils import _prepare_attn_mask, _prepare_decoder_attention_mask


if is_transformers_version("<", "4.25.0"):
    from transformers.generation_utils import GenerationMixin
else:
    from transformers.generation import GenerationMixin


logger = logging.getLogger(__name__)


def prepare_jit_inputs(model: PreTrainedModel, task: str, use_cache: bool = False):
    task = _TASK_ALIASES.get(task, task)
    signature = inspect.signature(model.forward) if hasattr(model, "forward") else inspect.signature(model.__call__)
    onnx_config_class = TasksManager.get_exporter_config_constructor(model=model, exporter="onnx", task=task)
    onnx_config = onnx_config_class(model.config)
    if task == "text-generation" and use_cache:
        onnx_config = onnx_config_class(model.config, use_past=True)
    dummy_inputs = onnx_config.generate_dummy_inputs(framework="pt")
    model_inputs = {key: dummy_inputs[key] for key in signature.parameters if dummy_inputs.get(key, None) is not None}
    if task == "text-generation" and use_cache:
        # WA jit.trace issue of model like llama in https://github.com/huggingface/transformers/blob/main/src/transformers/models/llama/modeling_llama.py#L464, or else, generation output will be incorrect
        pkv = []
        for i in range(len(model_inputs["past_key_values"])):
            pkv.append([])
            for j in range(len(model_inputs["past_key_values"][0])):
                pkv[i].append(model_inputs["past_key_values"][i][j].to(model.dtype))
            pkv[i] = tuple(pkv[i])
        model_inputs["past_key_values"] = tuple(pkv)
        i = model_inputs["input_ids"]
        a = model_inputs["attention_mask"]
        model_inputs["input_ids"] = torch.cat([torch.zeros(i.shape[0], 1), i], -1).to(i.dtype)
        model_inputs["attention_mask"] = torch.cat([torch.zeros(a.shape[0], 1), a], -1).to(a.dtype)
    return model_inputs


def jit_trace(model: PreTrainedModel, task: str, use_cache: bool = False):
    model_inputs = prepare_jit_inputs(model, task, use_cache)
    torch._C._jit_set_texpr_fuser_enabled(False)
    if "past_key_values" in model_inputs.keys():
        model.config.return_dict = False
        if is_torch_version(">", "2.0.1"):
            traced_model = torch.jit.trace(model, example_kwarg_inputs=model_inputs, strict=False)
        else:
            traced_model = torch.jit.trace(model, example_inputs=tuple(model_inputs.values()), strict=False)
    else:
        if is_torch_version(">=", "2.0.0"):
            traced_model = torch.jit.trace(model, example_kwarg_inputs=model_inputs, strict=False)
        else:
            traced_model = torch.jit.trace(model, example_inputs=tuple(model_inputs.values()), strict=False)
    traced_model = torch.jit.freeze(traced_model.eval())
    traced_model(**model_inputs)
    traced_model(**model_inputs)

    return traced_model


<<<<<<< HEAD
class BaseModelForCausalLM(OptimizedModel, GenerationMixin):
=======
class PreTrainedModel(OptimizedModel):
    pass


class TSModelForCausalLM(PreTrainedModel, GenerationMixin):
    auto_model_class = AutoModelForCausalLM
    export_feature = "text-generation"
>>>>>>> 86f0aa4d
    main_input_name = "input_ids"
    base_model_prefix = "torch_script_model"

    def __init__(
        self,
        model,
        config: PretrainedConfig = None,
        model_save_dir: Optional[Union[str, Path, TemporaryDirectory]] = None,
        use_cache: bool = True,
        **kwargs,
    ):
        self.model = model
        self.config = config
        self.model_save_dir = model_save_dir
        self.preprocessors = kwargs.get("preprocessors", [])
        self.use_cache = use_cache
        self._device = torch.device("cuda:0" if torch.cuda.is_available() else "cpu")
        self.normalized_config = NormalizedConfigManager.get_normalized_config_class(config.model_type)(config)
        self.model_dtype = kwargs.get("model_dtype", None)
        if self.config.backend == "ipex":
            if not is_ipex_available():
                raise ImportError("Intel PyTorch Extensions was not found."
                                  "please make sure you've installed the package or run "
                                  "pip install intel_extension_for_pytorch")
            else:
                import intel_extension_for_pytorch

        if is_transformers_version("<=", "4.25.1"):
            self.generation_config = None
        else:
            from transformers import GenerationConfig

            self.generation_config = GenerationConfig.from_model_config(config)

        # Avoid warnings when creating a transformers pipeline
        AutoConfig.register(self.base_model_prefix, AutoConfig)
        self.auto_model_class.register(AutoConfig, self.__class__)

    def can_generate(self) -> bool:
        return True

    @property
    def device(self) -> torch.device:
        return self._device

    @staticmethod
    def load_model(file_name: Union[str, Path]):
        model = torch.jit.load(file_name)
        torch.jit.freeze(model.eval())
        return model

    def _save_pretrained(self, save_directory: Union[str, Path], file_name: Optional[str] = None, **kwargs):
        torch.jit.save(self.model, os.path.join(save_directory, WEIGHTS_NAME))

    # Adapted from transformers.models.gpt2.modeling_gpt2.GPT2LMHeadModel.prepare_inputs_for_generation
    def prepare_inputs_for_generation(self, input_ids, past_key_values=None, **kwargs):
        past_key_values = past_key_values or kwargs.get("past", None)

        if self.use_cache and past_key_values is not None:
            input_ids = input_ids[:, -1:]

        # `past_key_values` may be in the stardard format (e.g. in contrastive search), converts to bloom's format if needed
        if past_key_values is not None and self.config.model_type == "bloom":
            if past_key_values[0][0].shape[0] == input_ids.shape[0]:
                past_key_values = self._convert_to_bloom_cache(past_key_values)

        return {
            "input_ids": input_ids,
            "past_key_values": past_key_values,
            "use_cache": self.use_cache,
            "position_ids": None,
            "attention_mask": kwargs.get("attention_mask", None),
            "token_type_ids": None,
        }

    def _reorder_cache(
        self, past_key_values: Tuple[Tuple[torch.Tensor]], beam_idx: torch.Tensor
    ) -> Tuple[Tuple[torch.Tensor]]:
        """
        This function is used to re-order the `past_key_values` cache if [`~PreTrainedModel.beam_search`] or
        [`~PreTrainedModel.beam_sample`] is called.
        This is required to match `past_key_values` with the correct beam_idx at every generation step.
        """
        if self.config.model_type == "bloom":
            return self._reorder_cache_bloom(past_key_values, beam_idx)

        # from transformers.models.gpt2.modeling_gpt2.GPT2LMHeadModel._reorder_cache
        return tuple(
            tuple(past_state.index_select(0, beam_idx.to(past_state.device)) for past_state in layer_past)
            for layer_past in past_key_values
        )

    # Copied from transformers.models.bloom.modeling_bloom.BloomForCausalLM._reorder_cache
    def _reorder_cache_bloom(
        self, past_key_values: Tuple[Tuple[torch.Tensor]], beam_idx: torch.Tensor
    ) -> Tuple[Tuple[torch.Tensor]]:
        """
        This function is used to re-order the `past_key_values` cache if [`~PreTrainedModel.beam_search`] or
        [`~PreTrainedModel.beam_sample`] is called for bloom architecture.
        This is required to match `past_key_values` with the correct beam_idx at every generation step.
        """
        standardized_past = self._convert_to_standard_cache(past_key_values, batch_size=len(beam_idx))

        # Get a copy of `beam_idx` on all the devices where we need those indices.
        device_to_beam_idx = {
            past_state.device: beam_idx.to(past_state.device)
            for layer_past in past_key_values
            for past_state in layer_past
        }
        reordered_past = tuple(
            (
                layer_past[0].index_select(0, device_to_beam_idx[layer_past[0].device]),
                layer_past[1].index_select(0, device_to_beam_idx[layer_past[0].device]),
            )
            for layer_past in standardized_past
        )
        return self._convert_to_bloom_cache(reordered_past)

    # Copied from transformers.models.bloom.modeling_bloom.BloomPreTrainedModel._convert_to_bloom_cache
    @staticmethod
    def _convert_to_bloom_cache(past_key_value: Tuple[Tuple[torch.Tensor]]) -> Tuple[Tuple[torch.Tensor]]:
        """
        Converts the cache to the format expected by Bloom, i.e. to tuple(tuple([batch_size * num_heads, ...]))
        """
        batch_size, num_heads, head_dim, seq_length = past_key_value[0][0].shape
        batch_size_times_num_heads = batch_size * num_heads
        # key:  [batch_size, num_heads, head_dim, seq_length] -> [batch_size * num_heads, head_dim, seq_length]
        # value: [batch_size, num_heads, seq_length, head_dim] -> [batch_size * num_heads, seq_length, head_dim]
        return tuple(
            (
                layer_past[0].view(batch_size_times_num_heads, head_dim, seq_length),
                layer_past[1].view(batch_size_times_num_heads, seq_length, head_dim),
            )
            for layer_past in past_key_value
        )

    # Adapted from transformers.models.bloom.modeling_bloom.BloomPreTrainedModel._convert_to_standard_cache
    def _convert_to_standard_cache(
        self, past_key_value: Tuple[Tuple[torch.Tensor]], batch_size: int
    ) -> Tuple[Tuple[torch.Tensor]]:
        """
        Standardizes the format of the cache so as to match most implementations, i.e. to tuple(tuple([batch_size, num_heads, ...]))
        """
        if self.config.model_type != "bloom":
            return past_key_value

        batch_size_times_num_heads, head_dim, seq_length = past_key_value[0][0].shape
        num_heads = batch_size_times_num_heads // batch_size
        # key: [batch_size * num_heads, head_dim, seq_length] -> [batch_size, num_heads, head_dim, seq_length]
        # value: [batch_size * num_heads, seq_length, head_dim] -> [batch_size, num_heads, seq_length, head_dim]
        return tuple(
            (
                layer_past[0].view(batch_size, num_heads, head_dim, seq_length),
                layer_past[1].view(batch_size, num_heads, seq_length, head_dim),
            )
            for layer_past in past_key_value
        )


class TSModelForCausalLM(OptimizedModel, GenerationMixin):
    auto_model_class = AutoModelForCausalLM
    export_feature = "text-generation"

    def __init__(
        self,
        model,
        config: PretrainedConfig = None,
        model_save_dir: Optional[Union[str, Path, TemporaryDirectory]] = None,
        use_cache: bool = True,
        **kwargs,
    ):
        super(TSModelForCausalLM, self).__init__(
            model=model, config=config, model_save_dir=model_save_dir, use_cache=use_cache, **kwargs
        )
        self.model.to(self._device)

    def to(self, device: Union[torch.device, str]):
        self._device = device if isinstance(device, torch.device) else torch.device(device)
        self.model.to(self._device)
        return self

    def forward(
        self,
        input_ids: torch.LongTensor = None,
        attention_mask: Optional[torch.FloatTensor] = None,
        past_key_values: Optional[Tuple[Tuple[torch.Tensor]]] = None,
        **kwargs,
    ) -> CausalLMOutputWithPast:
        if attention_mask is None:
            attention_mask = torch.ones_like(input_ids)

        inputs = {
            "input_ids": input_ids,
            "attention_mask": attention_mask,
        }

        if self.use_cache:
            if past_key_values is None:
                nb_pkv = 2
                num_layers = self.normalized_config.num_layers
                num_attention_heads = self.normalized_config.num_attention_heads
                hidden_size = self.normalized_config.hidden_size
                d_k = hidden_size // num_attention_heads

                if self.config.model_type != "bloom":
                    new_shape = [input_ids.shape[0], num_attention_heads, 0, d_k]
                    empty_tensor = torch.empty(size=new_shape)
                    if self.model_dtype is not None:
                        empty_tensor = empty_tensor.to(self.model_dtype)
                    past_key_values = tuple(tuple(empty_tensor for _ in range(nb_pkv)) for _ in range(num_layers))
                    pkv = tuple(empty_tensor for _ in range(nb_pkv))
                else:
                    pkv = ()
                    for nb_pkv in range(nb_pkv):
                        if nb_pkv % 2 == 0:
                            new_shape = [input_ids.shape[0] * num_attention_heads, d_k, 0]
                        else:
                            new_shape = [input_ids.shape[0] * num_attention_heads, 0, d_k]
                        empty_tensor = torch.empty(size=new_shape)
                        if self.model_dtype is not None:
                            empty_tensor = empty_tensor.to(self.model_dtype)
                        pkv = pkv + (empty_tensor,)
                past_key_values = tuple(tuple(pkv) for _ in range(num_layers))

            inputs["past_key_values"] = past_key_values
        outputs = self.model(**inputs)

        if isinstance(outputs, tuple):
            outputs = CausalLMOutputWithPast(logits=outputs[0], past_key_values=outputs[1] if self.use_cache else None)
        else:
            outputs = CausalLMOutputWithPast(
                logits=outputs["logits"], past_key_values=outputs["past_key_values"] if self.use_cache else None
            )

        return outputs

    @classmethod
    def _from_pretrained(
        cls,
        model_id: Union[str, Path],
        config: PretrainedConfig,
        use_auth_token: Optional[Union[bool, str, None]] = None,
        revision: Optional[Union[str, None]] = None,
        force_download: bool = False,
        cache_dir: Optional[str] = None,
        file_name: Optional[str] = WEIGHTS_NAME,
        local_files_only: bool = False,
        use_cache: bool = True,
        **kwargs,
    ):
        if not getattr(config, "torchscript", False):
            raise ValueError("`torchscript` should be set to True to load TorchScript model")

        # Load the model from local directory
        if os.path.isdir(model_id):
            file_name = os.path.join(model_id, file_name)
            model = cls.load_model(file_name)
            model_save_dir = model_id
        # Download the model from the hub
        else:
            model_cache_path = hf_hub_download(
                repo_id=model_id,
                filename=file_name,
                use_auth_token=use_auth_token,
                revision=revision,
                cache_dir=cache_dir,
                force_download=force_download,
                local_files_only=local_files_only,
            )
            model_save_dir = Path(model_cache_path).parent
            model = cls.load_model(model_cache_path)

        return cls(
            model,
            config=config,
            model_save_dir=model_save_dir,
            use_cache=use_cache,
            **kwargs,
        )

    @classmethod
    def _from_transformers(
        cls,
        model_id: str,
        config: PretrainedConfig,
        use_auth_token: Optional[Union[bool, str]] = None,
        revision: Optional[str] = None,
        force_download: bool = False,
        cache_dir: Optional[str] = None,
        subfolder: str = "",
        local_files_only: bool = False,
        use_cache: bool = True,
        torch_dtype: Optional[Union[str, "torch.dtype"]] = None,
        **kwargs,
    ):
        if is_torch_version("<", "2.0.0"):
            raise ImportError("`torch>=2.0.0` is needed to trace your model")

        task = cls.export_feature
        model_kwargs = {
            "revision": revision,
            "use_auth_token": use_auth_token,
            "cache_dir": cache_dir,
            "subfolder": subfolder,
            "local_files_only": local_files_only,
            "force_download": force_download,
            "use_cache": use_cache,
            "torch_dtype": torch_dtype,
        }

        model = TasksManager.get_model_from_task(task, model_id, **model_kwargs)

        if model.config.model_type == "bloom":
            model.transformer._prepare_attn_mask = _prepare_attn_mask

        if model.config.model_type == "llama":
            model.model._prepare_decoder_attention_mask = _prepare_decoder_attention_mask

        traced_model = jit_trace(model, task, use_cache)
        save_dir = TemporaryDirectory()
        save_dir_path = Path(save_dir.name)
        torch.jit.save(traced_model, save_dir_path / WEIGHTS_NAME)
        config.torchscript = True

        return cls._from_pretrained(
            model_id=save_dir_path,
            config=config,
            use_cache=use_cache,
            use_auth_token=use_auth_token,
            revision=revision,
            force_download=force_download,
            cache_dir=cache_dir,
            local_files_only=local_files_only,
            **kwargs,
        )
<|MERGE_RESOLUTION|>--- conflicted
+++ resolved
@@ -1,436 +1,430 @@
-#  Copyright 2023 The HuggingFace Team. All rights reserved.
-#
-#  Licensed under the Apache License, Version 2.0 (the "License");
-#  you may not use this file except in compliance with the License.
-#  You may obtain a copy of the License at
-#
-#      http://www.apache.org/licenses/LICENSE-2.0
-#
-#  Unless required by applicable law or agreed to in writing, software
-#  distributed under the License is distributed on an "AS IS" BASIS,
-#  WITHOUT WARRANTIES OR CONDITIONS OF ANY KIND, either express or implied.
-#  See the License for the specific language governing permissions and
-#  limitations under the License.
-
-import inspect
-import logging
-import os
-from pathlib import Path
-from tempfile import TemporaryDirectory
-from typing import Optional, Tuple, Union
-
-import torch
-from huggingface_hub import hf_hub_download
-from transformers import AutoConfig, AutoModelForCausalLM, PretrainedConfig, PreTrainedModel
-from transformers.modeling_outputs import CausalLMOutputWithPast
-from transformers.utils import is_ipex_available, WEIGHTS_NAME
-from optimum.exporters import TasksManager
-from optimum.modeling_base import OptimizedModel
-from optimum.utils import NormalizedConfigManager
-
-from ..utils.constant import _TASK_ALIASES
-from ..utils.import_utils import is_torch_version, is_transformers_version
-from ..utils.modeling_utils import _prepare_attn_mask, _prepare_decoder_attention_mask
-
-
-if is_transformers_version("<", "4.25.0"):
-    from transformers.generation_utils import GenerationMixin
-else:
-    from transformers.generation import GenerationMixin
-
-
-logger = logging.getLogger(__name__)
-
-
-def prepare_jit_inputs(model: PreTrainedModel, task: str, use_cache: bool = False):
-    task = _TASK_ALIASES.get(task, task)
-    signature = inspect.signature(model.forward) if hasattr(model, "forward") else inspect.signature(model.__call__)
-    onnx_config_class = TasksManager.get_exporter_config_constructor(model=model, exporter="onnx", task=task)
-    onnx_config = onnx_config_class(model.config)
-    if task == "text-generation" and use_cache:
-        onnx_config = onnx_config_class(model.config, use_past=True)
-    dummy_inputs = onnx_config.generate_dummy_inputs(framework="pt")
-    model_inputs = {key: dummy_inputs[key] for key in signature.parameters if dummy_inputs.get(key, None) is not None}
-    if task == "text-generation" and use_cache:
-        # WA jit.trace issue of model like llama in https://github.com/huggingface/transformers/blob/main/src/transformers/models/llama/modeling_llama.py#L464, or else, generation output will be incorrect
-        pkv = []
-        for i in range(len(model_inputs["past_key_values"])):
-            pkv.append([])
-            for j in range(len(model_inputs["past_key_values"][0])):
-                pkv[i].append(model_inputs["past_key_values"][i][j].to(model.dtype))
-            pkv[i] = tuple(pkv[i])
-        model_inputs["past_key_values"] = tuple(pkv)
-        i = model_inputs["input_ids"]
-        a = model_inputs["attention_mask"]
-        model_inputs["input_ids"] = torch.cat([torch.zeros(i.shape[0], 1), i], -1).to(i.dtype)
-        model_inputs["attention_mask"] = torch.cat([torch.zeros(a.shape[0], 1), a], -1).to(a.dtype)
-    return model_inputs
-
-
-def jit_trace(model: PreTrainedModel, task: str, use_cache: bool = False):
-    model_inputs = prepare_jit_inputs(model, task, use_cache)
-    torch._C._jit_set_texpr_fuser_enabled(False)
-    if "past_key_values" in model_inputs.keys():
-        model.config.return_dict = False
-        if is_torch_version(">", "2.0.1"):
-            traced_model = torch.jit.trace(model, example_kwarg_inputs=model_inputs, strict=False)
-        else:
-            traced_model = torch.jit.trace(model, example_inputs=tuple(model_inputs.values()), strict=False)
-    else:
-        if is_torch_version(">=", "2.0.0"):
-            traced_model = torch.jit.trace(model, example_kwarg_inputs=model_inputs, strict=False)
-        else:
-            traced_model = torch.jit.trace(model, example_inputs=tuple(model_inputs.values()), strict=False)
-    traced_model = torch.jit.freeze(traced_model.eval())
-    traced_model(**model_inputs)
-    traced_model(**model_inputs)
-
-    return traced_model
-
-
-<<<<<<< HEAD
-class BaseModelForCausalLM(OptimizedModel, GenerationMixin):
-=======
-class PreTrainedModel(OptimizedModel):
-    pass
-
-
-class TSModelForCausalLM(PreTrainedModel, GenerationMixin):
-    auto_model_class = AutoModelForCausalLM
-    export_feature = "text-generation"
->>>>>>> 86f0aa4d
-    main_input_name = "input_ids"
-    base_model_prefix = "torch_script_model"
-
-    def __init__(
-        self,
-        model,
-        config: PretrainedConfig = None,
-        model_save_dir: Optional[Union[str, Path, TemporaryDirectory]] = None,
-        use_cache: bool = True,
-        **kwargs,
-    ):
-        self.model = model
-        self.config = config
-        self.model_save_dir = model_save_dir
-        self.preprocessors = kwargs.get("preprocessors", [])
-        self.use_cache = use_cache
-        self._device = torch.device("cuda:0" if torch.cuda.is_available() else "cpu")
-        self.normalized_config = NormalizedConfigManager.get_normalized_config_class(config.model_type)(config)
-        self.model_dtype = kwargs.get("model_dtype", None)
-        if self.config.backend == "ipex":
-            if not is_ipex_available():
-                raise ImportError("Intel PyTorch Extensions was not found."
-                                  "please make sure you've installed the package or run "
-                                  "pip install intel_extension_for_pytorch")
-            else:
-                import intel_extension_for_pytorch
-
-        if is_transformers_version("<=", "4.25.1"):
-            self.generation_config = None
-        else:
-            from transformers import GenerationConfig
-
-            self.generation_config = GenerationConfig.from_model_config(config)
-
-        # Avoid warnings when creating a transformers pipeline
-        AutoConfig.register(self.base_model_prefix, AutoConfig)
-        self.auto_model_class.register(AutoConfig, self.__class__)
-
-    def can_generate(self) -> bool:
-        return True
-
-    @property
-    def device(self) -> torch.device:
-        return self._device
-
-    @staticmethod
-    def load_model(file_name: Union[str, Path]):
-        model = torch.jit.load(file_name)
-        torch.jit.freeze(model.eval())
-        return model
-
-    def _save_pretrained(self, save_directory: Union[str, Path], file_name: Optional[str] = None, **kwargs):
-        torch.jit.save(self.model, os.path.join(save_directory, WEIGHTS_NAME))
-
-    # Adapted from transformers.models.gpt2.modeling_gpt2.GPT2LMHeadModel.prepare_inputs_for_generation
-    def prepare_inputs_for_generation(self, input_ids, past_key_values=None, **kwargs):
-        past_key_values = past_key_values or kwargs.get("past", None)
-
-        if self.use_cache and past_key_values is not None:
-            input_ids = input_ids[:, -1:]
-
-        # `past_key_values` may be in the stardard format (e.g. in contrastive search), converts to bloom's format if needed
-        if past_key_values is not None and self.config.model_type == "bloom":
-            if past_key_values[0][0].shape[0] == input_ids.shape[0]:
-                past_key_values = self._convert_to_bloom_cache(past_key_values)
-
-        return {
-            "input_ids": input_ids,
-            "past_key_values": past_key_values,
-            "use_cache": self.use_cache,
-            "position_ids": None,
-            "attention_mask": kwargs.get("attention_mask", None),
-            "token_type_ids": None,
-        }
-
-    def _reorder_cache(
-        self, past_key_values: Tuple[Tuple[torch.Tensor]], beam_idx: torch.Tensor
-    ) -> Tuple[Tuple[torch.Tensor]]:
-        """
-        This function is used to re-order the `past_key_values` cache if [`~PreTrainedModel.beam_search`] or
-        [`~PreTrainedModel.beam_sample`] is called.
-        This is required to match `past_key_values` with the correct beam_idx at every generation step.
-        """
-        if self.config.model_type == "bloom":
-            return self._reorder_cache_bloom(past_key_values, beam_idx)
-
-        # from transformers.models.gpt2.modeling_gpt2.GPT2LMHeadModel._reorder_cache
-        return tuple(
-            tuple(past_state.index_select(0, beam_idx.to(past_state.device)) for past_state in layer_past)
-            for layer_past in past_key_values
-        )
-
-    # Copied from transformers.models.bloom.modeling_bloom.BloomForCausalLM._reorder_cache
-    def _reorder_cache_bloom(
-        self, past_key_values: Tuple[Tuple[torch.Tensor]], beam_idx: torch.Tensor
-    ) -> Tuple[Tuple[torch.Tensor]]:
-        """
-        This function is used to re-order the `past_key_values` cache if [`~PreTrainedModel.beam_search`] or
-        [`~PreTrainedModel.beam_sample`] is called for bloom architecture.
-        This is required to match `past_key_values` with the correct beam_idx at every generation step.
-        """
-        standardized_past = self._convert_to_standard_cache(past_key_values, batch_size=len(beam_idx))
-
-        # Get a copy of `beam_idx` on all the devices where we need those indices.
-        device_to_beam_idx = {
-            past_state.device: beam_idx.to(past_state.device)
-            for layer_past in past_key_values
-            for past_state in layer_past
-        }
-        reordered_past = tuple(
-            (
-                layer_past[0].index_select(0, device_to_beam_idx[layer_past[0].device]),
-                layer_past[1].index_select(0, device_to_beam_idx[layer_past[0].device]),
-            )
-            for layer_past in standardized_past
-        )
-        return self._convert_to_bloom_cache(reordered_past)
-
-    # Copied from transformers.models.bloom.modeling_bloom.BloomPreTrainedModel._convert_to_bloom_cache
-    @staticmethod
-    def _convert_to_bloom_cache(past_key_value: Tuple[Tuple[torch.Tensor]]) -> Tuple[Tuple[torch.Tensor]]:
-        """
-        Converts the cache to the format expected by Bloom, i.e. to tuple(tuple([batch_size * num_heads, ...]))
-        """
-        batch_size, num_heads, head_dim, seq_length = past_key_value[0][0].shape
-        batch_size_times_num_heads = batch_size * num_heads
-        # key:  [batch_size, num_heads, head_dim, seq_length] -> [batch_size * num_heads, head_dim, seq_length]
-        # value: [batch_size, num_heads, seq_length, head_dim] -> [batch_size * num_heads, seq_length, head_dim]
-        return tuple(
-            (
-                layer_past[0].view(batch_size_times_num_heads, head_dim, seq_length),
-                layer_past[1].view(batch_size_times_num_heads, seq_length, head_dim),
-            )
-            for layer_past in past_key_value
-        )
-
-    # Adapted from transformers.models.bloom.modeling_bloom.BloomPreTrainedModel._convert_to_standard_cache
-    def _convert_to_standard_cache(
-        self, past_key_value: Tuple[Tuple[torch.Tensor]], batch_size: int
-    ) -> Tuple[Tuple[torch.Tensor]]:
-        """
-        Standardizes the format of the cache so as to match most implementations, i.e. to tuple(tuple([batch_size, num_heads, ...]))
-        """
-        if self.config.model_type != "bloom":
-            return past_key_value
-
-        batch_size_times_num_heads, head_dim, seq_length = past_key_value[0][0].shape
-        num_heads = batch_size_times_num_heads // batch_size
-        # key: [batch_size * num_heads, head_dim, seq_length] -> [batch_size, num_heads, head_dim, seq_length]
-        # value: [batch_size * num_heads, seq_length, head_dim] -> [batch_size, num_heads, seq_length, head_dim]
-        return tuple(
-            (
-                layer_past[0].view(batch_size, num_heads, head_dim, seq_length),
-                layer_past[1].view(batch_size, num_heads, seq_length, head_dim),
-            )
-            for layer_past in past_key_value
-        )
-
-
-class TSModelForCausalLM(OptimizedModel, GenerationMixin):
-    auto_model_class = AutoModelForCausalLM
-    export_feature = "text-generation"
-
-    def __init__(
-        self,
-        model,
-        config: PretrainedConfig = None,
-        model_save_dir: Optional[Union[str, Path, TemporaryDirectory]] = None,
-        use_cache: bool = True,
-        **kwargs,
-    ):
-        super(TSModelForCausalLM, self).__init__(
-            model=model, config=config, model_save_dir=model_save_dir, use_cache=use_cache, **kwargs
-        )
-        self.model.to(self._device)
-
-    def to(self, device: Union[torch.device, str]):
-        self._device = device if isinstance(device, torch.device) else torch.device(device)
-        self.model.to(self._device)
-        return self
-
-    def forward(
-        self,
-        input_ids: torch.LongTensor = None,
-        attention_mask: Optional[torch.FloatTensor] = None,
-        past_key_values: Optional[Tuple[Tuple[torch.Tensor]]] = None,
-        **kwargs,
-    ) -> CausalLMOutputWithPast:
-        if attention_mask is None:
-            attention_mask = torch.ones_like(input_ids)
-
-        inputs = {
-            "input_ids": input_ids,
-            "attention_mask": attention_mask,
-        }
-
-        if self.use_cache:
-            if past_key_values is None:
-                nb_pkv = 2
-                num_layers = self.normalized_config.num_layers
-                num_attention_heads = self.normalized_config.num_attention_heads
-                hidden_size = self.normalized_config.hidden_size
-                d_k = hidden_size // num_attention_heads
-
-                if self.config.model_type != "bloom":
-                    new_shape = [input_ids.shape[0], num_attention_heads, 0, d_k]
-                    empty_tensor = torch.empty(size=new_shape)
-                    if self.model_dtype is not None:
-                        empty_tensor = empty_tensor.to(self.model_dtype)
-                    past_key_values = tuple(tuple(empty_tensor for _ in range(nb_pkv)) for _ in range(num_layers))
-                    pkv = tuple(empty_tensor for _ in range(nb_pkv))
-                else:
-                    pkv = ()
-                    for nb_pkv in range(nb_pkv):
-                        if nb_pkv % 2 == 0:
-                            new_shape = [input_ids.shape[0] * num_attention_heads, d_k, 0]
-                        else:
-                            new_shape = [input_ids.shape[0] * num_attention_heads, 0, d_k]
-                        empty_tensor = torch.empty(size=new_shape)
-                        if self.model_dtype is not None:
-                            empty_tensor = empty_tensor.to(self.model_dtype)
-                        pkv = pkv + (empty_tensor,)
-                past_key_values = tuple(tuple(pkv) for _ in range(num_layers))
-
-            inputs["past_key_values"] = past_key_values
-        outputs = self.model(**inputs)
-
-        if isinstance(outputs, tuple):
-            outputs = CausalLMOutputWithPast(logits=outputs[0], past_key_values=outputs[1] if self.use_cache else None)
-        else:
-            outputs = CausalLMOutputWithPast(
-                logits=outputs["logits"], past_key_values=outputs["past_key_values"] if self.use_cache else None
-            )
-
-        return outputs
-
-    @classmethod
-    def _from_pretrained(
-        cls,
-        model_id: Union[str, Path],
-        config: PretrainedConfig,
-        use_auth_token: Optional[Union[bool, str, None]] = None,
-        revision: Optional[Union[str, None]] = None,
-        force_download: bool = False,
-        cache_dir: Optional[str] = None,
-        file_name: Optional[str] = WEIGHTS_NAME,
-        local_files_only: bool = False,
-        use_cache: bool = True,
-        **kwargs,
-    ):
-        if not getattr(config, "torchscript", False):
-            raise ValueError("`torchscript` should be set to True to load TorchScript model")
-
-        # Load the model from local directory
-        if os.path.isdir(model_id):
-            file_name = os.path.join(model_id, file_name)
-            model = cls.load_model(file_name)
-            model_save_dir = model_id
-        # Download the model from the hub
-        else:
-            model_cache_path = hf_hub_download(
-                repo_id=model_id,
-                filename=file_name,
-                use_auth_token=use_auth_token,
-                revision=revision,
-                cache_dir=cache_dir,
-                force_download=force_download,
-                local_files_only=local_files_only,
-            )
-            model_save_dir = Path(model_cache_path).parent
-            model = cls.load_model(model_cache_path)
-
-        return cls(
-            model,
-            config=config,
-            model_save_dir=model_save_dir,
-            use_cache=use_cache,
-            **kwargs,
-        )
-
-    @classmethod
-    def _from_transformers(
-        cls,
-        model_id: str,
-        config: PretrainedConfig,
-        use_auth_token: Optional[Union[bool, str]] = None,
-        revision: Optional[str] = None,
-        force_download: bool = False,
-        cache_dir: Optional[str] = None,
-        subfolder: str = "",
-        local_files_only: bool = False,
-        use_cache: bool = True,
-        torch_dtype: Optional[Union[str, "torch.dtype"]] = None,
-        **kwargs,
-    ):
-        if is_torch_version("<", "2.0.0"):
-            raise ImportError("`torch>=2.0.0` is needed to trace your model")
-
-        task = cls.export_feature
-        model_kwargs = {
-            "revision": revision,
-            "use_auth_token": use_auth_token,
-            "cache_dir": cache_dir,
-            "subfolder": subfolder,
-            "local_files_only": local_files_only,
-            "force_download": force_download,
-            "use_cache": use_cache,
-            "torch_dtype": torch_dtype,
-        }
-
-        model = TasksManager.get_model_from_task(task, model_id, **model_kwargs)
-
-        if model.config.model_type == "bloom":
-            model.transformer._prepare_attn_mask = _prepare_attn_mask
-
-        if model.config.model_type == "llama":
-            model.model._prepare_decoder_attention_mask = _prepare_decoder_attention_mask
-
-        traced_model = jit_trace(model, task, use_cache)
-        save_dir = TemporaryDirectory()
-        save_dir_path = Path(save_dir.name)
-        torch.jit.save(traced_model, save_dir_path / WEIGHTS_NAME)
-        config.torchscript = True
-
-        return cls._from_pretrained(
-            model_id=save_dir_path,
-            config=config,
-            use_cache=use_cache,
-            use_auth_token=use_auth_token,
-            revision=revision,
-            force_download=force_download,
-            cache_dir=cache_dir,
-            local_files_only=local_files_only,
-            **kwargs,
-        )
+#  Copyright 2023 The HuggingFace Team. All rights reserved.
+#
+#  Licensed under the Apache License, Version 2.0 (the "License");
+#  you may not use this file except in compliance with the License.
+#  You may obtain a copy of the License at
+#
+#      http://www.apache.org/licenses/LICENSE-2.0
+#
+#  Unless required by applicable law or agreed to in writing, software
+#  distributed under the License is distributed on an "AS IS" BASIS,
+#  WITHOUT WARRANTIES OR CONDITIONS OF ANY KIND, either express or implied.
+#  See the License for the specific language governing permissions and
+#  limitations under the License.
+
+import inspect
+import logging
+import os
+from pathlib import Path
+from tempfile import TemporaryDirectory
+from typing import Optional, Tuple, Union
+
+import torch
+from huggingface_hub import hf_hub_download
+from transformers import AutoConfig, AutoModelForCausalLM, PretrainedConfig, PreTrainedModel
+from transformers.modeling_outputs import CausalLMOutputWithPast
+from transformers.utils import is_ipex_available, WEIGHTS_NAME
+from optimum.exporters import TasksManager
+from optimum.modeling_base import OptimizedModel
+from optimum.utils import NormalizedConfigManager
+
+from ..utils.constant import _TASK_ALIASES
+from ..utils.import_utils import is_torch_version, is_transformers_version
+from ..utils.modeling_utils import _prepare_attn_mask, _prepare_decoder_attention_mask
+
+
+if is_transformers_version("<", "4.25.0"):
+    from transformers.generation_utils import GenerationMixin
+else:
+    from transformers.generation import GenerationMixin
+
+
+logger = logging.getLogger(__name__)
+
+
+def prepare_jit_inputs(model: PreTrainedModel, task: str, use_cache: bool = False):
+    task = _TASK_ALIASES.get(task, task)
+    signature = inspect.signature(model.forward) if hasattr(model, "forward") else inspect.signature(model.__call__)
+    onnx_config_class = TasksManager.get_exporter_config_constructor(model=model, exporter="onnx", task=task)
+    onnx_config = onnx_config_class(model.config)
+    if task == "text-generation" and use_cache:
+        onnx_config = onnx_config_class(model.config, use_past=True)
+    dummy_inputs = onnx_config.generate_dummy_inputs(framework="pt")
+    model_inputs = {key: dummy_inputs[key] for key in signature.parameters if dummy_inputs.get(key, None) is not None}
+    if task == "text-generation" and use_cache:
+        # WA jit.trace issue of model like llama in https://github.com/huggingface/transformers/blob/main/src/transformers/models/llama/modeling_llama.py#L464, or else, generation output will be incorrect
+        pkv = []
+        for i in range(len(model_inputs["past_key_values"])):
+            pkv.append([])
+            for j in range(len(model_inputs["past_key_values"][0])):
+                pkv[i].append(model_inputs["past_key_values"][i][j].to(model.dtype))
+            pkv[i] = tuple(pkv[i])
+        model_inputs["past_key_values"] = tuple(pkv)
+        i = model_inputs["input_ids"]
+        a = model_inputs["attention_mask"]
+        model_inputs["input_ids"] = torch.cat([torch.zeros(i.shape[0], 1), i], -1).to(i.dtype)
+        model_inputs["attention_mask"] = torch.cat([torch.zeros(a.shape[0], 1), a], -1).to(a.dtype)
+    return model_inputs
+
+
+def jit_trace(model: PreTrainedModel, task: str, use_cache: bool = False):
+    model_inputs = prepare_jit_inputs(model, task, use_cache)
+    torch._C._jit_set_texpr_fuser_enabled(False)
+    if "past_key_values" in model_inputs.keys():
+        model.config.return_dict = False
+        if is_torch_version(">", "2.0.1"):
+            traced_model = torch.jit.trace(model, example_kwarg_inputs=model_inputs, strict=False)
+        else:
+            traced_model = torch.jit.trace(model, example_inputs=tuple(model_inputs.values()), strict=False)
+    else:
+        if is_torch_version(">=", "2.0.0"):
+            traced_model = torch.jit.trace(model, example_kwarg_inputs=model_inputs, strict=False)
+        else:
+            traced_model = torch.jit.trace(model, example_inputs=tuple(model_inputs.values()), strict=False)
+    traced_model = torch.jit.freeze(traced_model.eval())
+    traced_model(**model_inputs)
+    traced_model(**model_inputs)
+
+    return traced_model
+
+
+class PreTrainedModel(OptimizedModel):
+    pass
+
+
+class BaseModelForCausalLM(PreTrainedModel, GenerationMixin):
+    main_input_name = "input_ids"
+    base_model_prefix = "torch_script_model"
+
+    def __init__(
+        self,
+        model,
+        config: PretrainedConfig = None,
+        model_save_dir: Optional[Union[str, Path, TemporaryDirectory]] = None,
+        use_cache: bool = True,
+        **kwargs,
+    ):
+        self.model = model
+        self.config = config
+        self.model_save_dir = model_save_dir
+        self.preprocessors = kwargs.get("preprocessors", [])
+        self.use_cache = use_cache
+        self._device = torch.device("cuda:0" if torch.cuda.is_available() else "cpu")
+        self.normalized_config = NormalizedConfigManager.get_normalized_config_class(config.model_type)(config)
+        self.model_dtype = kwargs.get("model_dtype", None)
+        if self.config.backend == "ipex":
+            if not is_ipex_available():
+                raise ImportError("Intel PyTorch Extensions was not found."
+                                  "please make sure you've installed the package or run "
+                                  "pip install intel_extension_for_pytorch")
+            else:
+                import intel_extension_for_pytorch
+
+        if is_transformers_version("<=", "4.25.1"):
+            self.generation_config = None
+        else:
+            from transformers import GenerationConfig
+
+            self.generation_config = GenerationConfig.from_model_config(config)
+
+        # Avoid warnings when creating a transformers pipeline
+        AutoConfig.register(self.base_model_prefix, AutoConfig)
+        self.auto_model_class.register(AutoConfig, self.__class__)
+
+    def can_generate(self) -> bool:
+        return True
+
+    @property
+    def device(self) -> torch.device:
+        return self._device
+
+    @staticmethod
+    def load_model(file_name: Union[str, Path]):
+        model = torch.jit.load(file_name)
+        torch.jit.freeze(model.eval())
+        return model
+
+    def _save_pretrained(self, save_directory: Union[str, Path], file_name: Optional[str] = None, **kwargs):
+        torch.jit.save(self.model, os.path.join(save_directory, WEIGHTS_NAME))
+
+    # Adapted from transformers.models.gpt2.modeling_gpt2.GPT2LMHeadModel.prepare_inputs_for_generation
+    def prepare_inputs_for_generation(self, input_ids, past_key_values=None, **kwargs):
+        past_key_values = past_key_values or kwargs.get("past", None)
+
+        if self.use_cache and past_key_values is not None:
+            input_ids = input_ids[:, -1:]
+
+        # `past_key_values` may be in the stardard format (e.g. in contrastive search), converts to bloom's format if needed
+        if past_key_values is not None and self.config.model_type == "bloom":
+            if past_key_values[0][0].shape[0] == input_ids.shape[0]:
+                past_key_values = self._convert_to_bloom_cache(past_key_values)
+
+        return {
+            "input_ids": input_ids,
+            "past_key_values": past_key_values,
+            "use_cache": self.use_cache,
+            "position_ids": None,
+            "attention_mask": kwargs.get("attention_mask", None),
+            "token_type_ids": None,
+        }
+
+    def _reorder_cache(
+        self, past_key_values: Tuple[Tuple[torch.Tensor]], beam_idx: torch.Tensor
+    ) -> Tuple[Tuple[torch.Tensor]]:
+        """
+        This function is used to re-order the `past_key_values` cache if [`~PreTrainedModel.beam_search`] or
+        [`~PreTrainedModel.beam_sample`] is called.
+        This is required to match `past_key_values` with the correct beam_idx at every generation step.
+        """
+        if self.config.model_type == "bloom":
+            return self._reorder_cache_bloom(past_key_values, beam_idx)
+
+        # from transformers.models.gpt2.modeling_gpt2.GPT2LMHeadModel._reorder_cache
+        return tuple(
+            tuple(past_state.index_select(0, beam_idx.to(past_state.device)) for past_state in layer_past)
+            for layer_past in past_key_values
+        )
+
+    # Copied from transformers.models.bloom.modeling_bloom.BloomForCausalLM._reorder_cache
+    def _reorder_cache_bloom(
+        self, past_key_values: Tuple[Tuple[torch.Tensor]], beam_idx: torch.Tensor
+    ) -> Tuple[Tuple[torch.Tensor]]:
+        """
+        This function is used to re-order the `past_key_values` cache if [`~PreTrainedModel.beam_search`] or
+        [`~PreTrainedModel.beam_sample`] is called for bloom architecture.
+        This is required to match `past_key_values` with the correct beam_idx at every generation step.
+        """
+        standardized_past = self._convert_to_standard_cache(past_key_values, batch_size=len(beam_idx))
+
+        # Get a copy of `beam_idx` on all the devices where we need those indices.
+        device_to_beam_idx = {
+            past_state.device: beam_idx.to(past_state.device)
+            for layer_past in past_key_values
+            for past_state in layer_past
+        }
+        reordered_past = tuple(
+            (
+                layer_past[0].index_select(0, device_to_beam_idx[layer_past[0].device]),
+                layer_past[1].index_select(0, device_to_beam_idx[layer_past[0].device]),
+            )
+            for layer_past in standardized_past
+        )
+        return self._convert_to_bloom_cache(reordered_past)
+
+    # Copied from transformers.models.bloom.modeling_bloom.BloomPreTrainedModel._convert_to_bloom_cache
+    @staticmethod
+    def _convert_to_bloom_cache(past_key_value: Tuple[Tuple[torch.Tensor]]) -> Tuple[Tuple[torch.Tensor]]:
+        """
+        Converts the cache to the format expected by Bloom, i.e. to tuple(tuple([batch_size * num_heads, ...]))
+        """
+        batch_size, num_heads, head_dim, seq_length = past_key_value[0][0].shape
+        batch_size_times_num_heads = batch_size * num_heads
+        # key:  [batch_size, num_heads, head_dim, seq_length] -> [batch_size * num_heads, head_dim, seq_length]
+        # value: [batch_size, num_heads, seq_length, head_dim] -> [batch_size * num_heads, seq_length, head_dim]
+        return tuple(
+            (
+                layer_past[0].view(batch_size_times_num_heads, head_dim, seq_length),
+                layer_past[1].view(batch_size_times_num_heads, seq_length, head_dim),
+            )
+            for layer_past in past_key_value
+        )
+
+    # Adapted from transformers.models.bloom.modeling_bloom.BloomPreTrainedModel._convert_to_standard_cache
+    def _convert_to_standard_cache(
+        self, past_key_value: Tuple[Tuple[torch.Tensor]], batch_size: int
+    ) -> Tuple[Tuple[torch.Tensor]]:
+        """
+        Standardizes the format of the cache so as to match most implementations, i.e. to tuple(tuple([batch_size, num_heads, ...]))
+        """
+        if self.config.model_type != "bloom":
+            return past_key_value
+
+        batch_size_times_num_heads, head_dim, seq_length = past_key_value[0][0].shape
+        num_heads = batch_size_times_num_heads // batch_size
+        # key: [batch_size * num_heads, head_dim, seq_length] -> [batch_size, num_heads, head_dim, seq_length]
+        # value: [batch_size * num_heads, seq_length, head_dim] -> [batch_size, num_heads, seq_length, head_dim]
+        return tuple(
+            (
+                layer_past[0].view(batch_size, num_heads, head_dim, seq_length),
+                layer_past[1].view(batch_size, num_heads, seq_length, head_dim),
+            )
+            for layer_past in past_key_value
+        )
+
+
+class TSModelForCausalLM(BaseModelForCausalLM):
+    auto_model_class = AutoModelForCausalLM
+    export_feature = "text-generation"
+
+    def __init__(
+        self,
+        model,
+        config: PretrainedConfig = None,
+        model_save_dir: Optional[Union[str, Path, TemporaryDirectory]] = None,
+        use_cache: bool = True,
+        **kwargs,
+    ):
+        super(TSModelForCausalLM, self).__init__(
+            model=model, config=config, model_save_dir=model_save_dir, use_cache=use_cache, **kwargs
+        )
+        self.model.to(self._device)
+
+    def to(self, device: Union[torch.device, str]):
+        self._device = device if isinstance(device, torch.device) else torch.device(device)
+        self.model.to(self._device)
+        return self
+
+    def forward(
+        self,
+        input_ids: torch.LongTensor = None,
+        attention_mask: Optional[torch.FloatTensor] = None,
+        past_key_values: Optional[Tuple[Tuple[torch.Tensor]]] = None,
+        **kwargs,
+    ) -> CausalLMOutputWithPast:
+        if attention_mask is None:
+            attention_mask = torch.ones_like(input_ids)
+
+        inputs = {
+            "input_ids": input_ids,
+            "attention_mask": attention_mask,
+        }
+
+        if self.use_cache:
+            if past_key_values is None:
+                nb_pkv = 2
+                num_layers = self.normalized_config.num_layers
+                num_attention_heads = self.normalized_config.num_attention_heads
+                hidden_size = self.normalized_config.hidden_size
+                d_k = hidden_size // num_attention_heads
+
+                if self.config.model_type != "bloom":
+                    new_shape = [input_ids.shape[0], num_attention_heads, 0, d_k]
+                    empty_tensor = torch.empty(size=new_shape)
+                    if self.model_dtype is not None:
+                        empty_tensor = empty_tensor.to(self.model_dtype)
+                    past_key_values = tuple(tuple(empty_tensor for _ in range(nb_pkv)) for _ in range(num_layers))
+                    pkv = tuple(empty_tensor for _ in range(nb_pkv))
+                else:
+                    pkv = ()
+                    for nb_pkv in range(nb_pkv):
+                        if nb_pkv % 2 == 0:
+                            new_shape = [input_ids.shape[0] * num_attention_heads, d_k, 0]
+                        else:
+                            new_shape = [input_ids.shape[0] * num_attention_heads, 0, d_k]
+                        empty_tensor = torch.empty(size=new_shape)
+                        if self.model_dtype is not None:
+                            empty_tensor = empty_tensor.to(self.model_dtype)
+                        pkv = pkv + (empty_tensor,)
+                past_key_values = tuple(tuple(pkv) for _ in range(num_layers))
+
+            inputs["past_key_values"] = past_key_values
+        outputs = self.model(**inputs)
+
+        if isinstance(outputs, tuple):
+            outputs = CausalLMOutputWithPast(logits=outputs[0], past_key_values=outputs[1] if self.use_cache else None)
+        else:
+            outputs = CausalLMOutputWithPast(
+                logits=outputs["logits"], past_key_values=outputs["past_key_values"] if self.use_cache else None
+            )
+
+        return outputs
+
+    @classmethod
+    def _from_pretrained(
+        cls,
+        model_id: Union[str, Path],
+        config: PretrainedConfig,
+        use_auth_token: Optional[Union[bool, str, None]] = None,
+        revision: Optional[Union[str, None]] = None,
+        force_download: bool = False,
+        cache_dir: Optional[str] = None,
+        file_name: Optional[str] = WEIGHTS_NAME,
+        local_files_only: bool = False,
+        use_cache: bool = True,
+        **kwargs,
+    ):
+        if not getattr(config, "torchscript", False):
+            raise ValueError("`torchscript` should be set to True to load TorchScript model")
+
+        # Load the model from local directory
+        if os.path.isdir(model_id):
+            file_name = os.path.join(model_id, file_name)
+            model = cls.load_model(file_name)
+            model_save_dir = model_id
+        # Download the model from the hub
+        else:
+            model_cache_path = hf_hub_download(
+                repo_id=model_id,
+                filename=file_name,
+                use_auth_token=use_auth_token,
+                revision=revision,
+                cache_dir=cache_dir,
+                force_download=force_download,
+                local_files_only=local_files_only,
+            )
+            model_save_dir = Path(model_cache_path).parent
+            model = cls.load_model(model_cache_path)
+
+        return cls(
+            model,
+            config=config,
+            model_save_dir=model_save_dir,
+            use_cache=use_cache,
+            **kwargs,
+        )
+
+    @classmethod
+    def _from_transformers(
+        cls,
+        model_id: str,
+        config: PretrainedConfig,
+        use_auth_token: Optional[Union[bool, str]] = None,
+        revision: Optional[str] = None,
+        force_download: bool = False,
+        cache_dir: Optional[str] = None,
+        subfolder: str = "",
+        local_files_only: bool = False,
+        use_cache: bool = True,
+        torch_dtype: Optional[Union[str, "torch.dtype"]] = None,
+        **kwargs,
+    ):
+        if is_torch_version("<", "2.0.0"):
+            raise ImportError("`torch>=2.0.0` is needed to trace your model")
+
+        task = cls.export_feature
+        model_kwargs = {
+            "revision": revision,
+            "use_auth_token": use_auth_token,
+            "cache_dir": cache_dir,
+            "subfolder": subfolder,
+            "local_files_only": local_files_only,
+            "force_download": force_download,
+            "use_cache": use_cache,
+            "torch_dtype": torch_dtype,
+        }
+
+        model = TasksManager.get_model_from_task(task, model_id, **model_kwargs)
+
+        if model.config.model_type == "bloom":
+            model.transformer._prepare_attn_mask = _prepare_attn_mask
+
+        if model.config.model_type == "llama":
+            model.model._prepare_decoder_attention_mask = _prepare_decoder_attention_mask
+
+        traced_model = jit_trace(model, task, use_cache)
+        save_dir = TemporaryDirectory()
+        save_dir_path = Path(save_dir.name)
+        torch.jit.save(traced_model, save_dir_path / WEIGHTS_NAME)
+        config.torchscript = True
+
+        return cls._from_pretrained(
+            model_id=save_dir_path,
+            config=config,
+            use_cache=use_cache,
+            use_auth_token=use_auth_token,
+            revision=revision,
+            force_download=force_download,
+            cache_dir=cache_dir,
+            local_files_only=local_files_only,
+            **kwargs,
+        )