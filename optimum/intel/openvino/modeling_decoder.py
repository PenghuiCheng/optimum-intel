--- conflicted
+++ resolved
@@ -573,11 +573,7 @@
                         tuple(
                             (
                                 past_state[indicies]
-<<<<<<< HEAD
-                                if not self.config.model_type == "chatglm"
-=======
                                 if not (self.config.model_type == "chatglm" and not hasattr(self.config, "rope_ratio"))
->>>>>>> 80e9bf6d
                                 else past_state[:, indicies, ...]
                             )
                             for past_state in layer_past
